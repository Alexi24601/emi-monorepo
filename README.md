# emi-monorepo
<<<<<<< HEAD

Monorepo for the Earth Metabolome Initiative
=======
Monorepo for the Earth Metabolome Initiative. Currently the active development is happening in the `web` branch. The `main` branch is the production branch.
>>>>>>> a707eaf4
<|MERGE_RESOLUTION|>--- conflicted
+++ resolved
@@ -1,7 +1,3 @@
-# emi-monorepo
-<<<<<<< HEAD
+# Monorepo for the Earth Metabolome Initiative
 
-Monorepo for the Earth Metabolome Initiative
-=======
-Monorepo for the Earth Metabolome Initiative. Currently the active development is happening in the `web` branch. The `main` branch is the production branch.
->>>>>>> a707eaf4
+Monorepo for the Earth Metabolome Initiative. Currently the active development is happening in the `web` branch. The `main` branch is the production branch.