use diesel::connection::SimpleConnection;
use diesel::pg::PgConnection;
use diesel::Connection;
use diesel_migrations::{embed_migrations, EmbeddedMigrations, MigrationHarness};
<<<<<<< HEAD
=======
use quote::quote;
use std::io::Write;
use std::path::Path;
>>>>>>> 3f9b20f2
use testcontainers::{
    core::{IntoContainerPort, WaitFor},
    runners::AsyncRunner,
    ContainerAsync, GenericImage, ImageExt,
};

mod utils;

use webcodegen::errors::WebCodeGenError;
use webcodegen::*;
use utils::add_main_to_file;

const MIGRATIONS: EmbeddedMigrations = embed_migrations!("./test_migrations");
const DATABASE_NAME: &str = "test_db";
const DATABASE_PASSWORD: &str = "password";
const DATABASE_USER: &str = "user";
const DATABASE_PORT: u16 = 33676;

fn establish_connection_to_postgres() -> PgConnection {
    let database_url = format!(
        "postgres://{DATABASE_USER}:{DATABASE_PASSWORD}@localhost:{DATABASE_PORT}/{DATABASE_NAME}",
    );

    let mut number_of_attempts = 0;

    while let Err(e) = PgConnection::establish(&database_url) {
        eprintln!("Failed to establish connection: {:?}", e);
        std::thread::sleep(std::time::Duration::from_secs(1));
        if number_of_attempts > 10 {
            eprintln!("Failed to establish connection after 10 attempts");
            std::process::exit(1);
        }
        number_of_attempts += 1;
    }

    PgConnection::establish(&database_url).unwrap()
}

async fn setup_postgres() -> ContainerAsync<GenericImage> {
    let container = GenericImage::new("postgres", "17-alpine")
        .with_wait_for(WaitFor::message_on_stderr(
            "database system is ready to accept connections",
        ))
        .with_network("bridge")
        .with_env_var("DEBUG", "1")
        .with_env_var("POSTGRES_USER", DATABASE_USER)
        .with_env_var("POSTGRES_PASSWORD", DATABASE_PASSWORD)
        .with_env_var("POSTGRES_DB", DATABASE_NAME)
        .with_mapped_port(DATABASE_PORT, 5432.tcp())
        .start()
        .await;

    if let Err(e) = container {
        eprintln!("Failed to start container: {:?}", e);
        std::process::exit(1);
    }

    container.unwrap()
}

<<<<<<< HEAD
async fn test_code_generation_methods(conn: &mut PgConnection) -> Result<(), WebCodeGenError> {
=======
fn add_main_to_file(file_path: &str) {
    let mut file = std::fs::OpenOptions::new()
        .append(true)
        .open(file_path)
        .unwrap();

    let main = quote! {
        fn main() {}
    };

    file.write_all(main.to_string().as_bytes()).unwrap();
    file.flush().unwrap();
    file.sync_all().unwrap();
}

async fn test_code_generation_methods(
    conn: &mut PgConnection,
) -> Result<(), WebCodeGenError> {
>>>>>>> 3f9b20f2
    let builder = trybuild::TestCases::new();
    SQLFunction::write_all(conn, "tests/ui/sql_functions.rs")?;
    add_main_to_file("tests/ui/sql_functions.rs");
    builder.pass("tests/ui/sql_functions.rs");

    SQLOperator::write_all(conn, "tests/ui/sql_operators.rs")?;
    add_main_to_file("tests/ui/sql_operators.rs");
    builder.pass("tests/ui/sql_operators.rs");

    Table::write_all(conn, Path::new("tests/ui/tables.rs"), DATABASE_NAME, None)?;
    add_main_to_file("tests/ui/tables.rs");
    builder.pass("tests/ui/tables.rs");

    Ok(())
}

async fn test_check_constraints(conn: &mut PgConnection) -> Result<(), WebCodeGenError> {
    let users = Table::load(conn, "users", None, DATABASE_NAME).unwrap();

    let table_check_constraint = users.check_constraints(conn)?;

    assert_eq!(
        table_check_constraint.len(),
        5,
        "Expected 5 check constraint, got: {:?}",
        table_check_constraint
    );

    let user_name_column = users.column_by_name(conn, "username")?;

    assert_eq!(user_name_column.column_name, "username");

    Ok(())
}

async fn test_create_roles_tables(conn: &mut PgConnection) -> Result<(), WebCodeGenError> {
    let spectra = Table::load(conn, "spectra", None, DATABASE_NAME).unwrap();
    let spectra_roles_tables = spectra.create_roles_tables(conn)?;
    let query_result = conn.batch_execute(&spectra_roles_tables);

    assert!(
        query_result.is_ok(),
        "Failed to create roles tables for spectra using SQL: {spectra_roles_tables}, got error: {query_result:?}"
    );
    Ok(())
}

#[tokio::test]
async fn test_user_table() {
    let container = setup_postgres().await;

    let mut conn = establish_connection_to_postgres();
    conn.run_pending_migrations(MIGRATIONS).unwrap();

    test_code_generation_methods(&mut conn).await.unwrap();
    test_create_roles_tables(&mut conn).await.unwrap();

    // We try to load all elements of each type, so to ensure
    // that the structs are actually compatible with the schema
    // of PostgreSQL
    let all_tables = Table::load_all(&mut conn, DATABASE_NAME, None).unwrap();
    assert!(!all_tables.is_empty());
    let _all_columns = Column::load_all(&mut conn);

    let all_unique_indexes = Index::load_all_unique(&mut conn, None).unwrap();
    assert!(!all_unique_indexes.is_empty(),);

    all_unique_indexes.iter().for_each(|index| {
        assert!(index.is_unique());
    });

    let all_gin_indexes = Index::load_all_gin(&mut conn, None).unwrap();
    assert_eq!(
        all_gin_indexes.len(),
        1,
        "Expected 1 index, got {:?}",
        all_gin_indexes
    );

    all_gin_indexes.iter().for_each(|index| {
        assert!(index.is_gin());
    });

    let gin_index = all_gin_indexes.first().unwrap();

    assert_eq!(gin_index.schemaname, "public");
    assert_eq!(gin_index.tablename, "users");
    assert_eq!(gin_index.indexname, "users_gin");

    let all_gist_indexes = Index::load_all_gist(&mut conn, None).unwrap();
    assert_eq!(
        all_gist_indexes.len(),
        1,
        "Expected 1 index, got {:?}",
        all_gist_indexes
    );

    all_gist_indexes.iter().for_each(|index| {
        assert!(index.is_gist());
    });

    let gist_index = all_gist_indexes.first().unwrap();

    assert_eq!(gist_index.schemaname, "public");
    assert_eq!(gist_index.tablename, "composite_users");
    assert_eq!(gist_index.indexname, "composite_users_gist");

    let _all_table_constraints = TableConstraint::load_all(&mut conn);
    let _all_key_column_usage = KeyColumnUsage::load_all_key_column_usages(&mut conn);
    let _all_referential_constraints =
        ReferentialConstraint::load_all_referential_constraints(&mut conn);
    let _all_constraint_column_usage =
        ConstraintColumnUsage::load_all_constraint_column_usages(&mut conn);
    let _all_check_constraint = CheckConstraint::load_all_check_constraints(&mut conn);
    let _all_constraint_table_usage = ConstraintTableUsage::load_all(&mut conn);
    let _all_domain_constraint = DomainConstraint::load_all_domain_constraints(&mut conn);

    let users = Table::load(&mut conn, "users", None, DATABASE_NAME).unwrap();

    test_check_constraints(&mut conn).await.unwrap();

    let users_gin_indexes = users.gin_indexes(&mut conn).unwrap();

    assert_eq!(
        all_gin_indexes, users_gin_indexes,
        "Expected {:?}, got {:?}",
        all_gin_indexes, users_gin_indexes
    );

    assert!(users.gist_indexes(&mut conn).unwrap().is_empty());

    let original_user_id_column = users.column_by_name(&mut conn, "id").unwrap();

    let columns: Result<Vec<Column>, WebCodeGenError> = users.columns(&mut conn);

    assert!(columns.is_ok());
    let columns = columns.unwrap();
    assert_eq!(columns.len(), 4);

    let primary_key_columns: Result<Vec<Column>, WebCodeGenError> =
        users.primary_key_columns(&mut conn);

    assert!(primary_key_columns.is_ok());
    let primary_key_columns = primary_key_columns.unwrap();
    assert_eq!(primary_key_columns.len(), 1);

    let unique_columns: Result<Vec<Vec<Column>>, WebCodeGenError> = users.unique_columns(&mut conn);

    assert!(unique_columns.is_ok());
    let unique_columns = unique_columns.unwrap();

    assert_eq!(unique_columns.len(), 3);
    assert_eq!(unique_columns[0].len(), 1);
    assert_eq!(unique_columns[1].len(), 2);
    assert_eq!(unique_columns[2].len(), 1);

    let composite_users = Table::load(&mut conn, "composite_users", None, DATABASE_NAME).unwrap();

    let composite_users_gist_indexes = composite_users.gist_indexes(&mut conn).unwrap();

    assert_eq!(
        all_gist_indexes, composite_users_gist_indexes,
        "Expected {:?}, got {:?}",
        all_gist_indexes, composite_users_gist_indexes
    );

    assert!(composite_users.gin_indexes(&mut conn).unwrap().is_empty());

    let columns: Result<Vec<Column>, WebCodeGenError> = composite_users.columns(&mut conn);
    let primary_key_columns: Result<Vec<Column>, WebCodeGenError> =
        composite_users.primary_key_columns(&mut conn);

    assert!(columns.is_ok());
    let columns = columns.unwrap();
    assert_eq!(columns.len(), 8);

    assert!(primary_key_columns.is_ok());
    let primary_key_columns = primary_key_columns.unwrap();
    assert_eq!(primary_key_columns.len(), 2);

    let primary_id_column = composite_users
        .column_by_name(&mut conn, "primary_id")
        .unwrap();
    assert_eq!(primary_id_column.column_name, "primary_id");
    assert!(primary_id_column.is_foreign_key(&mut conn));

    let (foreign_table, user_id_column) =
        primary_id_column.foreign_table(&mut conn).unwrap().unwrap();
    assert_eq!(foreign_table, users);
    assert_eq!(user_id_column, original_user_id_column);

    let secondary_id_column = composite_users
        .column_by_name(&mut conn, "secondary_id")
        .unwrap();
    assert_eq!(secondary_id_column.column_name, "secondary_id");
    assert!(secondary_id_column.is_foreign_key(&mut conn));

    let (foreign_table, user_id_column) = secondary_id_column
        .foreign_table(&mut conn)
        .unwrap()
        .unwrap();
    assert_eq!(foreign_table, users);
    assert_eq!(user_id_column, original_user_id_column);

    let username_column = composite_users
        .column_by_name(&mut conn, "username")
        .unwrap();
    assert_eq!(username_column.column_name, "username");
    assert!(!username_column.is_foreign_key(&mut conn));

    assert!(username_column.foreign_table(&mut conn).unwrap().is_none());

    container.stop().await.unwrap();
}<|MERGE_RESOLUTION|>--- conflicted
+++ resolved
@@ -2,12 +2,6 @@
 use diesel::pg::PgConnection;
 use diesel::Connection;
 use diesel_migrations::{embed_migrations, EmbeddedMigrations, MigrationHarness};
-<<<<<<< HEAD
-=======
-use quote::quote;
-use std::io::Write;
-use std::path::Path;
->>>>>>> 3f9b20f2
 use testcontainers::{
     core::{IntoContainerPort, WaitFor},
     runners::AsyncRunner,
@@ -68,28 +62,7 @@
     container.unwrap()
 }
 
-<<<<<<< HEAD
 async fn test_code_generation_methods(conn: &mut PgConnection) -> Result<(), WebCodeGenError> {
-=======
-fn add_main_to_file(file_path: &str) {
-    let mut file = std::fs::OpenOptions::new()
-        .append(true)
-        .open(file_path)
-        .unwrap();
-
-    let main = quote! {
-        fn main() {}
-    };
-
-    file.write_all(main.to_string().as_bytes()).unwrap();
-    file.flush().unwrap();
-    file.sync_all().unwrap();
-}
-
-async fn test_code_generation_methods(
-    conn: &mut PgConnection,
-) -> Result<(), WebCodeGenError> {
->>>>>>> 3f9b20f2
     let builder = trybuild::TestCases::new();
     SQLFunction::write_all(conn, "tests/ui/sql_functions.rs")?;
     add_main_to_file("tests/ui/sql_functions.rs");
