//! Submodule defining a trait to be implemented by types that can be converted to a badge.

pub mod projects;
pub mod samples;
<<<<<<< HEAD
pub mod sampling_procedures;
=======
>>>>>>> 40afe596
pub mod teams;
pub mod users;
use web_common::database::*;

/// Trait for types that can be converted to a badge.
pub trait RowToBadge {
    /// Convert the implementing type to a badge.

    fn to_badge(&self) -> yew::Html {
        yew::html! {
            <div class="badge">{ "badge" }</div>
        }
    }
}

impl RowToBadge for NestedSampledIndividual {}<|MERGE_RESOLUTION|>--- conflicted
+++ resolved
@@ -2,10 +2,7 @@
 
 pub mod projects;
 pub mod samples;
-<<<<<<< HEAD
 pub mod sampling_procedures;
-=======
->>>>>>> 40afe596
 pub mod teams;
 pub mod users;
 use web_common::database::*;
